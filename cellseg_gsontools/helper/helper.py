--- conflicted
+++ resolved
@@ -1,6 +1,8 @@
 import cv2
 import geopandas as gpd
 import numpy as np
+import pandas as pd
+import shapely
 
 
 def import_slide(slide_path: str) -> np.array:
@@ -33,8 +35,6 @@
     return (int(x), int(y))
 
 
-<<<<<<< HEAD
-=======
 def import_json(json_path: str) -> gpd.geodataframe:
     """Read geojson file into Geodataframe object.
 
@@ -84,7 +84,6 @@
     return gdf
 
 
->>>>>>> 233c1877
 def get_cells(gdf: gpd.geodataframe, offset: tuple[int, int]) -> gpd.geodataframe:
     """Retrieve cell centroid.
 
