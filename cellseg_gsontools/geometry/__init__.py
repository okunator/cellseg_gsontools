--- conflicted
+++ resolved
@@ -45,14 +45,11 @@
     "rectangularity",
     "squareness",
     "equivalent_rectangular_index",
-<<<<<<< HEAD
+    "shape_metric",
+    "SHAPE_LOOKUP",
     "interpolate",
     "frechet_mean",
     "prep_shapes",
     "exhaustive_align",
     "apply_func_to_ds",
-=======
-    "shape_metric",
-    "SHAPE_LOOKUP",
->>>>>>> 337b982c
 ]